package main

import (
	"errors"
	"fmt"
	"io/ioutil"
	"log"
	"net/http"
	"time"

	"github.com/krithikvaidya/distributed-dns/replicated_kv_store/protos"
)

//WriteCommand is called when the client sends the replica a write request.
func (node *RaftNode) WriteCommand(operation []string) bool {
	for {
		if node.commitIndex == node.lastApplied {
			// Perform operation only if leader
			if node.state == Leader {

				//append to local log
				node.log = append(node.log, protos.LogEntry{Term: node.currentTerm, Operation: operation})

				// log.Printf("\nnode.log.operation: %v\n", node.log[len(node.log)-1].Operation)

				var entries []*protos.LogEntry
				entries = append(entries, &node.log[len(node.log)-1])

				msg := &protos.AppendEntriesMessage{

					Term:         node.currentTerm,
					LeaderId:     node.replica_id,
					PrevLogIndex: int32(len(node.log) - 1),
					PrevLogTerm:  node.log[len(node.log)-1].Term,
					LeaderCommit: node.commitIndex,
					Entries:      entries,
				}

				successful_write := make(chan bool)

				node.LeaderSendAEs(operation[0], msg, int32(len(node.log)-1), successful_write)

				node.raft_node_mutex.Unlock() // Lock was acquired in the respective calling Handler function in raft_server.go

				success := <-successful_write //Written to from AE when majority of nodes have replicated the write or failure occurs

				if success {
					node.raft_node_mutex.Lock()
					node.commitIndex++
					node.raft_node_mutex.Unlock()
					node.commits_ready <- 1
					log.Printf("\nWrite operation successfully completed and committed.\n")
				} else {
					log.Printf("\nWrite operation failed.\n")
				}

				return success
			}

<<<<<<< HEAD
=======
		if success {
			node.raft_node_mutex.Lock()
			node.commitIndex++
			node.persistToStorage()
>>>>>>> 67cc8569
			node.raft_node_mutex.Unlock()
			return false
		}
		time.Sleep(100 * time.Millisecond)
	}
}

// ReadCommand is different since read operations do not need to be added to log
func (node *RaftNode) ReadCommand(key string) (string, error) {
	for {
		if node.commitIndex != node.lastApplied {

			write_success := make(chan bool)
			node.StaleReadCheck(write_success)
			node.raft_node_mutex.RUnlock()
			status := <-write_success

			node.raft_node_mutex.RLock()
			defer node.raft_node_mutex.RUnlock()

			if (status == true) && (node.state == Leader) {

				// assuming that if an operation on the state machine succeeds on one of the replicas,
				// it will succeed on all. and vice versa.
				url := fmt.Sprintf("http://localhost%s/%s", node.kvstore_addr, key)

				resp, err := http.Get(url)

				if err == nil {

					defer resp.Body.Close()
					contents, err2 := ioutil.ReadAll(resp.Body)

					if err2 != nil {
						log.Printf(Red + "[Error]" + Reset + ": " + err2.Error())
						return "unable to perform read", err2

					}

					log.Printf("\nREAD successful.\n")

					return string(contents), nil

				} else {

					log.Printf(Red + "[Error]" + Reset + ": " + err.Error())

				}
			}

			return "unable to perform read", errors.New("read_failed")
		}
	}
}

// StaleReadCheck sends dummy heartbeats to make sure that a new leader has not come
func (node *RaftNode) StaleReadCheck(write_success chan bool) {
	replica_id := 0

	var entries []*protos.LogEntry

	prevLogIndex := node.nextIndex[replica_id] - 1
	prevLogTerm := int32(-1)

	if prevLogIndex >= 0 {
		prevLogTerm = node.log[prevLogIndex].Term
	}

	hbeat_msg := &protos.AppendEntriesMessage{

		Term:         node.currentTerm,
		LeaderId:     node.replica_id,
		PrevLogIndex: prevLogIndex,
		PrevLogTerm:  prevLogTerm,
		LeaderCommit: node.commitIndex,
		Entries:      entries,
	}

	node.LeaderSendAEs("HBEAT", hbeat_msg, int32(len(node.log)-1), write_success)
}<|MERGE_RESOLUTION|>--- conflicted
+++ resolved
@@ -57,13 +57,10 @@
 				return success
 			}
 
-<<<<<<< HEAD
-=======
 		if success {
 			node.raft_node_mutex.Lock()
 			node.commitIndex++
 			node.persistToStorage()
->>>>>>> 67cc8569
 			node.raft_node_mutex.Unlock()
 			return false
 		}
