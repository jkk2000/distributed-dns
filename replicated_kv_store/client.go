package main

import (
	"errors"
	"fmt"
	"io/ioutil"
	"log"
	"net/http"

	"github.com/krithikvaidya/distributed-dns/replicated_kv_store/protos"
)

//WriteCommand is called when the client sends the replica a write request.
func (node *RaftNode) WriteCommand(operation []string, client string) bool {

	// Perform operation only if leader
	if oper, val := node.trackMessage[client]; val && oper != operation[len(operation)-1] {

		if node.state == Leader {

			//append to local log
			node.log = append(node.log, protos.LogEntry{Term: node.currentTerm, Operation: operation})

			// log.Printf("\nnode.log.operation: %v\n", node.log[len(node.log)-1].Operation)

			var entries []*protos.LogEntry
			entries = append(entries, &node.log[len(node.log)-1])

			msg := &protos.AppendEntriesMessage{

				Term:         node.currentTerm,
				LeaderId:     node.replica_id,
				PrevLogIndex: int32(len(node.log) - 1),
				PrevLogTerm:  node.log[len(node.log)-1].Term,
				LeaderCommit: node.commitIndex,
				Entries:      entries,
				Client:       client,
			}

			successful_write := make(chan bool)

			node.LeaderSendAEs(operation[0], msg, int32(len(node.log)-1), successful_write)

			node.raft_node_mutex.Unlock() // Lock was acquired in the respective calling Handler function in raft_server.go

<<<<<<< HEAD
			success := <-successful_write //Written to from AE when majority of nodes have replicated the write or failure occurs
=======
		if success {
			node.raft_node_mutex.Lock()
			node.commitIndex++
			node.persistToStorage()
			node.raft_node_mutex.Unlock()
			node.commits_ready <- 1
			log.Printf("\nWrite operation successfully completed and committed.\n")
		} else {
			log.Printf("\nWrite operation failed.\n")
		}
>>>>>>> 67cc8569

			if success {
				node.raft_node_mutex.Lock()
				node.commitIndex++
				node.raft_node_mutex.Unlock()
				node.commits_ready <- 1
				log.Printf("\nWrite operation successfully completed and committed.\n")
			} else {
				log.Printf("\nWrite operation failed.\n")
			}
			node.trackMessage[client] = operation[len(operation)-1]
			return success
		}
	} else {
		return true
	}

	node.raft_node_mutex.Unlock()
	return false
}

// ReadCommand is different since read operations do not need to be added to log
func (node *RaftNode) ReadCommand(key string) (string, error) {

	write_success := make(chan bool)
	node.StaleReadCheck(write_success)
	node.raft_node_mutex.RUnlock()
	status := <-write_success

	node.raft_node_mutex.RLock()
	defer node.raft_node_mutex.RUnlock()

	if (status == true) && (node.state == Leader) {

		// assuming that if an operation on the state machine succeeds on one of the replicas,
		// it will succeed on all. and vice versa.
		url := fmt.Sprintf("http://localhost%s/%s", node.kvstore_addr, key)

		resp, err := http.Get(url)

		if err == nil {

			defer resp.Body.Close()
			contents, err2 := ioutil.ReadAll(resp.Body)

			if err2 != nil {
				log.Printf(Red + "[Error]" + Reset + ": " + err2.Error())
				return "unable to perform read", err2

			}

			log.Printf("\nREAD successful.\n")

			return string(contents), nil

		} else {

			log.Printf(Red + "[Error]" + Reset + ": " + err.Error())

		}
	}

	return "unable to perform read", errors.New("read_failed")
}

// StaleReadCheck sends dummy heartbeats to make sure that a new leader has not come
func (node *RaftNode) StaleReadCheck(write_success chan bool) {
	replica_id := 0

	var entries []*protos.LogEntry

	prevLogIndex := node.nextIndex[replica_id] - 1
	prevLogTerm := int32(-1)

	if prevLogIndex >= 0 {
		prevLogTerm = node.log[prevLogIndex].Term
	}

	hbeat_msg := &protos.AppendEntriesMessage{

		Term:         node.currentTerm,
		LeaderId:     node.replica_id,
		PrevLogIndex: prevLogIndex,
		PrevLogTerm:  prevLogTerm,
		LeaderCommit: node.commitIndex,
		Entries:      entries,
	}

	node.LeaderSendAEs("HBEAT", hbeat_msg, int32(len(node.log)-1), write_success)
}<|MERGE_RESOLUTION|>--- conflicted
+++ resolved
@@ -43,21 +43,7 @@
 
 			node.raft_node_mutex.Unlock() // Lock was acquired in the respective calling Handler function in raft_server.go
 
-<<<<<<< HEAD
 			success := <-successful_write //Written to from AE when majority of nodes have replicated the write or failure occurs
-=======
-		if success {
-			node.raft_node_mutex.Lock()
-			node.commitIndex++
-			node.persistToStorage()
-			node.raft_node_mutex.Unlock()
-			node.commits_ready <- 1
-			log.Printf("\nWrite operation successfully completed and committed.\n")
-		} else {
-			log.Printf("\nWrite operation failed.\n")
-		}
->>>>>>> 67cc8569
-
 			if success {
 				node.raft_node_mutex.Lock()
 				node.commitIndex++
