--- conflicted
+++ resolved
@@ -79,7 +79,6 @@
 }
 
 /*
-<<<<<<< HEAD
  * This test case checks if Log Entries agree when the Leader is crashed
  * and has New Entries added while the node was offline
  *
@@ -133,7 +132,11 @@
 	// if all nodes arent in consensus, crashed node did not agree on newly added entries
 	if consensusNo != n {
 		t.Errorf("Crashed node does not agree on the newly added logs, only %v nodes agree", consensusNo)
-=======
+	}
+	end_test(test_sys)
+}
+
+/*
 This test checks if all nodes have same entry in the log
 after sending a command
 */
@@ -174,7 +177,6 @@
 	// if all don't agree
 	if agreeCount != n {
 		t.Errorf("only %v nodes agree on log entry", agreeCount)
->>>>>>> 8cba5a84
 	}
 
 	end_test(test_sys)
