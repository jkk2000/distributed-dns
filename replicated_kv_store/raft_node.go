package main

import (
	"bytes"
	"context"
	"encoding/gob"
	"fmt"
	"log"
	"net/http"
	"net/url"
	"sync"
	"time"

	"github.com/golang/protobuf/ptypes/empty"
	"github.com/krithikvaidya/distributed-dns/replicated_kv_store/protos"
	"google.golang.org/grpc"
)

type RaftNodeState int32

const (
	Follower RaftNodeState = iota
	Candidate
	Leader
	Down
)

// Main struct storing different aspects of the replica and it's state
// Refer to figure 2 in the paper
type RaftNode struct {
	protos.UnimplementedConsensusServiceServer
<<<<<<< HEAD
	ready_chan           chan bool                       // Channel to signal whether the node is ready for operation
	n_replicas           int32                           // The number of replicas in the current replicated system
	replicas_ready       int32                           // number of replicas that have connected to this replica's gRPC server.
	replica_id           int32                           // The unique ID for the current replica
	peer_replica_clients []protos.ConsensusServiceClient // client objects to send messages to other peers
	raft_node_mutex      sync.RWMutex                    // The mutex for working with the RaftNode struct
	electionTimerRunning bool                            // will be true if the node is a follower and the election timer is running
	kvstore_addr         string                          // stores respective port on which local key value store is running
	commits_ready        chan int32                      // Channel to signal the number of items commited once commit has been made to the log.

	trackMessage map[string]string
=======
	ready_chan            chan bool                       // Channel to signal whether the node is ready for operation
	n_replicas            int32                           // The number of replicas in the current replicated system
	replicas_ready        int32                           // number of replicas that have connected to this replica's gRPC server.
	replica_id            int32                           // The unique ID for the current replica
	peer_replica_clients  []protos.ConsensusServiceClient // client objects to send messages to other peers
	raft_node_mutex       sync.RWMutex                    // The mutex for working with the RaftNode struct
	electionTimerRunning  bool                            // will be true if the node is a follower and the election timer is running
	kvstore_addr          string                          // stores respective port on which local key value store is running
	commits_ready         chan int32                      // Channel to signal the number of items commited once commit has been made to the log.
	commits_applied_to_kv chan bool                       // Channel to indicate completion of changes applied to key value store
>>>>>>> 67cc8569
	// States mentioned in figure 2 of the paper:

	// State to be maintained on all replicas (TODO: persist)
	currentTerm    int32             // Latest term server has seen
	votedFor       int32             // Candidate ID of the node that received vote from current node in the latest term
	log            []protos.LogEntry // The array of the log entry structs
	leader_address string
	// State to be maintained on all replicas (unpersisted)
	stopElectiontimer  chan bool     // Channel to signal for stopping the election timer for the node
	electionResetEvent chan bool     // Channel to signal for resetting the election timer for the node
	commitIndex        int32         // Index of the highest long entry known to be committed
	lastApplied        int32         // Index of the highest log entry applied to the state machine
	state              RaftNodeState // The current state of the node(eg. Candidate, Leader, etc)

	// State to be maintained on the leader (unpersisted)
	nextIndex  []int32 // Indices of the next log entry to send to each server
	matchIndex []int32 // Indices of highest log entry known to be replicated on each server

	storage    *Storage // Used for Persistence
	fileStored string   //Name of file where things are stored
}

func InitializeNode(n_replica int32, rid int, keyvalue_port string) *RaftNode {

	rn := &RaftNode{

		n_replicas:            n_replica,
		ready_chan:            make(chan bool),
		replicas_ready:        0,
		replica_id:            int32(rid),
		peer_replica_clients:  make([]protos.ConsensusServiceClient, n_replica),
		state:                 Follower, // all nodes are initialized as followers
		electionTimerRunning:  false,
		kvstore_addr:          keyvalue_port,
		commits_ready:         make(chan int32),
		commits_applied_to_kv: make(chan bool),

		trackMessage: make(map[string]string),

		currentTerm: 0, // unpersisted
		votedFor:    -1,
		// log:         make([]LogEntry, 0), // initialized with fixed capacity of 10000, change later.

		stopElectiontimer:  make(chan bool),
		electionResetEvent: make(chan bool),
		commitIndex:        -1, // index of highest log entry known to be committed.
		lastApplied:        -1, // index of highest log entry applied to state machine.
		storage:            NewStorage(),
		fileStored:         keyvalue_port[1:],
	}

	if rn.storage.HasData(rn.fileStored) {
		rn.restoreFromStorage(rn.storage)
	}

	log.Printf("\ncurrent currentTerm: %v\ncurrent votedFor: %v\n current log: %v\ncurrent LogLen: %v\n", rn.currentTerm, rn.votedFor, rn.log, len(rn.log))
	return rn

}

func (node *RaftNode) ConnectToPeerReplicas(rep_addrs []string) {

	// Attempt to connect to the gRPC servers of all other replicas
	// The clients for each corresponding server is stored in client_objs
	client_objs := make([]protos.ConsensusServiceClient, node.n_replicas)

	for i := int32(0); i < node.n_replicas; i++ {

		if i == node.replica_id {
			continue
		}

		connxn, err := grpc.Dial(rep_addrs[i], grpc.WithInsecure())
		CheckErrorFatal(err)

		// Obtain client stub
		cli := protos.NewConsensusServiceClient(connxn)

		client_objs[i] = cli

		clientDeadline := time.Now().Add(time.Duration(5) * time.Second)
		ctx, _ := context.WithDeadline(context.Background(), clientDeadline)

		// ReplicaReady is an RPC defined to inform the other replica about our connection
		_, err = cli.ReplicaReady(ctx, &empty.Empty{})
		CheckErrorFatal(err)

		log.Printf("\nConnected to replica %v\n", i)

	}

	node.raft_node_mutex.Lock()

	go node.RunElectionTimer() // RunElectionTimer defined in election.go

	node.electionTimerRunning = true
	node.peer_replica_clients = client_objs

	node.raft_node_mutex.Unlock()
}

func (node *RaftNode) restoreFromStorage(storage *Storage) {
	if termvalue, check := node.storage.Get("currentTerm", node.fileStored); check {
		temp := gob.NewDecoder(bytes.NewBuffer(termvalue))
		temp.Decode(&node.currentTerm)
	} else {
		log.Printf("\ncurrentTerm not found in storage")
	}
	if votedcheck, check := node.storage.Get("votedFor", node.fileStored); check {
		temp := gob.NewDecoder(bytes.NewBuffer(votedcheck))
		temp.Decode(&node.votedFor)
	} else {
		log.Printf("\nvotedFor not found in storage")
	}
	if logentries, check := node.storage.Get("log", node.fileStored); check {
		temp := gob.NewDecoder(bytes.NewBuffer(logentries))
		temp.Decode(&node.log)
	} else {
		log.Printf("\nlog not found in storage")
	}
}

func (node *RaftNode) persistToStorage() {

	var termvalue bytes.Buffer
	gob.NewEncoder(&termvalue).Encode(node.currentTerm)
	node.storage.Set("currentTerm", termvalue.Bytes(), node.fileStored)

	var votedcheck bytes.Buffer
	gob.NewEncoder(&votedcheck).Encode(node.votedFor)
	node.storage.Set("votedFor", votedcheck.Bytes(), node.fileStored)

	var logentries bytes.Buffer
	gob.NewEncoder(&logentries).Encode(node.log)
	node.storage.Set("log", logentries.Bytes(), node.fileStored)

}

// Apply committed entries to our key-value store.
func (node *RaftNode) ApplyToStateMachine() {

	for {

		// log.Printf("\nIn ApplyToStateMachine\n")
		to_commit := <-node.commits_ready
		log.Printf("\nReceived commit(s)\n")

		node.raft_node_mutex.Lock()

		var entries []protos.LogEntry

		// Get the entries that are uncommited and need to be applied.
		entries = node.log[node.lastApplied+1 : node.lastApplied+to_commit+1]

		for _, entry := range entries {

			client := http.Client{}

			switch entry.Operation[0] {

			case "POST":

				formData := url.Values{
					"value": {entry.Operation[2]},
				}

				url := fmt.Sprintf("http://localhost%s/%s", node.kvstore_addr, entry.Operation[1])
				resp, err := http.PostForm(url, formData)

				if err != nil {
					log.Printf("\nError in client.Do(req): %v\n", err)
					log.Printf("\nUnLocked in ApplyToStateMachine\n")
					node.raft_node_mutex.Unlock()
					break
				}

				resp.Body.Close()

			case "PUT":

				formData := url.Values{
					"value": {entry.Operation[2]},
				}

				req, err := http.NewRequest(http.MethodPut, fmt.Sprintf("http://localhost%s/%s", node.kvstore_addr, entry.Operation[1]), bytes.NewBufferString(formData.Encode()))
				if err != nil {
					log.Printf("\nError in http.NewRequest: %v\n", err)
					log.Printf("\nUnLocked in ApplyToStateMachine\n")
					node.raft_node_mutex.Unlock()
					break
				}
				req.Header.Set("Content-Type", "application/x-www-form-urlencoded; param=value")

				resp, err := client.Do(req)
				if err != nil {
					log.Printf("\nError in client.Do: %v\n", err)
					log.Printf("\nUnLocked in ApplyToStateMachine\n")
					node.raft_node_mutex.Unlock()
					break
				}

				resp.Body.Close()

			case "DELETE":

				req, err := http.NewRequest(http.MethodDelete, fmt.Sprintf("http://localhost%s/%s", node.kvstore_addr, entry.Operation[1]), nil)
				if err != nil {
					log.Printf("\nError in http.NewRequest: %v\n", err)
					log.Printf("\nUnLocked in ApplyToStateMachine\n")
					node.raft_node_mutex.Unlock()
					break
				}
				req.Header.Set("Content-Type", "application/x-www-form-urlencoded;")

				resp, err := client.Do(req)
				if err != nil {
					log.Printf("\nError in client.Do: %v\n", err)
					log.Printf("\nUnLocked in ApplyToStateMachine\n")
					node.raft_node_mutex.Unlock()
					break
				}

				resp.Body.Close()

			case "NO-OP":
				log.Printf("\nNO-OP encountered, continuing...\n")

			default:
				log.Printf("\nFatal: Invalid operation: %v\n", entry.Operation[0])

			}

		}

		node.lastApplied = node.lastApplied + to_commit
		// log.Printf("Required Operations done to kv_store; Current lastApplied: %v", node.lastApplied)
		node.raft_node_mutex.Unlock()
	}
}<|MERGE_RESOLUTION|>--- conflicted
+++ resolved
@@ -29,19 +29,7 @@
 // Refer to figure 2 in the paper
 type RaftNode struct {
 	protos.UnimplementedConsensusServiceServer
-<<<<<<< HEAD
-	ready_chan           chan bool                       // Channel to signal whether the node is ready for operation
-	n_replicas           int32                           // The number of replicas in the current replicated system
-	replicas_ready       int32                           // number of replicas that have connected to this replica's gRPC server.
-	replica_id           int32                           // The unique ID for the current replica
-	peer_replica_clients []protos.ConsensusServiceClient // client objects to send messages to other peers
-	raft_node_mutex      sync.RWMutex                    // The mutex for working with the RaftNode struct
-	electionTimerRunning bool                            // will be true if the node is a follower and the election timer is running
-	kvstore_addr         string                          // stores respective port on which local key value store is running
-	commits_ready        chan int32                      // Channel to signal the number of items commited once commit has been made to the log.
-
-	trackMessage map[string]string
-=======
+
 	ready_chan            chan bool                       // Channel to signal whether the node is ready for operation
 	n_replicas            int32                           // The number of replicas in the current replicated system
 	replicas_ready        int32                           // number of replicas that have connected to this replica's gRPC server.
@@ -52,7 +40,9 @@
 	kvstore_addr          string                          // stores respective port on which local key value store is running
 	commits_ready         chan int32                      // Channel to signal the number of items commited once commit has been made to the log.
 	commits_applied_to_kv chan bool                       // Channel to indicate completion of changes applied to key value store
->>>>>>> 67cc8569
+
+	trackMessage map[string]string // tracks messages sent by clients
+
 	// States mentioned in figure 2 of the paper:
 
 	// State to be maintained on all replicas (TODO: persist)
